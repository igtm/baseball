--- conflicted
+++ resolved
@@ -2,20 +2,11 @@
 <html lang="ja">
   <head>
     <meta charset="UTF-8" />
-<<<<<<< HEAD
-    <link rel="icon" type="image/svg+xml" href="/baseball/vite.svg" />
-=======
-    <link rel="icon" type="image/x-icon" href="/favicon.ico" />
->>>>>>> 31cfbd41
+    <link rel="icon" type="image/x-icon" href="/baseball/favicon.ico" />
     <meta name="viewport" content="width=device-width, initial-scale=1.0, maximum-scale=1.0, user-scalable=no" />
     <meta name="theme-color" content="#000000" />
     <meta name="apple-mobile-web-app-capable" content="yes" />
     <meta name="apple-mobile-web-app-status-bar-style" content="black-translucent" />
-<<<<<<< HEAD
-    <title>野球盤ゲーム - 甲子園トーナメント</title>
-    <script type="module" crossorigin src="/baseball/assets/index-w8k1fkDZ.js"></script>
-    <link rel="stylesheet" crossorigin href="/baseball/assets/index-SJHdZtuk.css">
-=======
     <title>【9回裏】0点からの逆転劇が奇跡すぎたwww</title>
 
     <!-- OGP Settings -->
@@ -30,7 +21,8 @@
     <meta name="twitter:title" content="【9回裏】0点からの逆転劇が奇跡すぎたwww" />
     <meta name="twitter:description" content="3点差、9回裏、2アウト...絶望的状況からサヨナラ勝ちするしかない！1タップで熱狂する野球盤ゲーム。甲子園→NPB→世界一への終わりなき戦い" />
     <meta name="twitter:image" content="https://igtm.github.io/baseball/main.png" />
->>>>>>> 31cfbd41
+    <script type="module" crossorigin src="/baseball/assets/index-CUGmlfEy.js"></script>
+    <link rel="stylesheet" crossorigin href="/baseball/assets/index-8bfJw-0P.css">
   </head>
   <body>
     <div id="root"></div>
